# Copyright 2018 Google LLC
#
# Licensed under the Apache License, Version 2.0 (the "License");
# you may not use this file except in compliance with the License.
# You may obtain a copy of the License at
#
#     https://www.apache.org/licenses/LICENSE-2.0
#
# Unless required by applicable law or agreed to in writing, software
# distributed under the License is distributed on an "AS IS" BASIS,
# WITHOUT WARRANTIES OR CONDITIONS OF ANY KIND, either express or implied.
# See the License for the specific language governing permissions and
# limitations under the License.

from __future__ import absolute_import
from __future__ import division
from __future__ import print_function

from collections import namedtuple, defaultdict
from distutils.util import strtobool
import itertools as it
import operator as op
import os

import numpy as onp
import six
from six.moves import xrange

from ..config import flags
from .. import core
from .. import ad_util
from .. import tree_util
from .. import linear_util as lu
from ..abstract_arrays import (ConcreteArray, ShapedArray, make_shaped_array,
                               array_types)
from ..core import valid_jaxtype, Literal
from ..util import partial, partialmethod, cache, safe_map, prod, unzip2
from ..lib import xla_bridge as xb
from ..lib import xla_client as xc
from . import partial_eval as pe
from . import ad

FLAGS = flags.FLAGS
flags.DEFINE_bool('jax_debug_nans',
                  strtobool(os.getenv('JAX_DEBUG_NANS', "False")),
                  'Add nan checks to every operation.')

def _map(f, *xs): return tuple(map(f, *xs))
def identity(x): return x


### handlers

xb.register_constant_handler(core.Unit, lambda c, *_: c.Tuple())

def aval_to_xla_shape(aval):
  try:
    return xla_shape_handlers[type(aval)](aval)
  except KeyError:
    raise TypeError("No xla_shape_handler for type: {}".format(type(aval)))
xla_shape_handlers = {}
xla_shape_handlers[core.AbstractUnit] = lambda _: xc.Shape.tuple_shape(())
xla_shape_handlers[ShapedArray] = lambda a: xc.Shape.array_shape(a.dtype, a.shape)
xla_shape_handlers[ConcreteArray] = lambda a: xc.Shape.array_shape(a.dtype, a.shape)

def aval_to_result_handler(aval):
  try:
    return xla_result_handlers[type(aval)](aval)
  except KeyError:
    raise TypeError("No xla_result_handler for type: {}".format(type(aval)))
xla_result_handlers = {}
xla_result_handlers[core.AbstractUnit] = lambda _: lambda _: core.unit
def array_result_handler(aval): return partial(DeviceArray, aval)
xla_result_handlers[ShapedArray] = array_result_handler
xla_result_handlers[ConcreteArray] = array_result_handler

def device_put(x, device_num=0):
  x = canonicalize_dtype(x)
  try:
    return device_put_handlers[type(x)](x, device_num)
  except KeyError:
    raise TypeError("No device_put handler for type: {}".format(type(x)))
device_put_handlers = {}
device_put_handlers[core.Unit] = \
    lambda _, n: xc.Buffer.from_pyval((), n, backend=xb.get_backend())
def _device_put_array(x, n):
  return xc.Buffer.from_pyval(x, n, backend=xb.get_backend())
for _t in array_types:
  device_put_handlers[_t] = _device_put_array

# TODO(mattjj): try to remove this canonicalize_dtype stuff
def canonicalize_dtype(x):
  try:
    return canonicalize_dtype_handlers[type(x)](x)
  except KeyError:
    raise TypeError("No canonicalize_dtype handler for type: {}".format(type(x)))
canonicalize_dtype_handlers = {}
canonicalize_dtype_handlers[core.Unit] = identity
def _canonicalize_ndarray_dtype(x):
  return onp.asarray(x, xb.canonicalize_dtype(onp.result_type(x)))
for _t in array_types:
  canonicalize_dtype_handlers[_t] = _canonicalize_ndarray_dtype

def abstractify(x):
  try:
    return pytype_aval_mappings[type(x)](x)
  except KeyError:
    raise TypeError("No abstraction handler for type: {}".format(type(x)))
pytype_aval_mappings = {}
pytype_aval_mappings[core.Unit] = lambda _: core.abstract_unit
for _t in array_types:
  pytype_aval_mappings[_t] = make_shaped_array


### op-by-op execution

def apply_primitive(prim, *args, **params):
  """Impl rule that compiles and runs a single primitive 'prim' using XLA."""
  abstract_args = map(abstractify, args)
  compiled_fun = xla_primitive_callable(prim, *abstract_args, **params)
  return compiled_fun(*args)

@cache()
<<<<<<< HEAD
def _xla_primitive_callable(prim, *abstract_args, **params):
  backend = params.get('backend', None)
  shapes = tuple(map(xla_shape, abstract_args))
  built_c = primitive_computation(prim, *shapes, **params)
  result_shape = aval_from_xla_shape(built_c.GetReturnValueShape())
  handle_result = result_handler(result_shape)
  compiled = built_c.Compile(shapes, xb.get_compile_options(),
                             backend=xb.get_backend(backend))
  return partial(_execute_compiled_primitive, prim.name, compiled, backend, handle_result)

def xla_shape(x):
  try:
    return xla_client.Shape.array_shape(x.dtype, x.shape)
  except AttributeError:
    if type(x) in (core.AbstractTuple, core.JaxTuple):
      return xla_client.Shape.tuple_shape(tuple(map(xla_shape, x)))
    else:
      raise TypeError(type(x))

@cache()
def primitive_computation(prim, *shapes, **params):
  """Builds an XLA computation for `prim` with argument `shapes`."""
  backend = params.pop('backend', None)
  c = xb.make_computation_builder("primitive_computation")
  platform = xb.get_backend(backend).platform
  xla_args = map(c.ParameterWithShape, shapes)
=======
def xla_primitive_callable(prim, *abstract_args, **params):
  aval_out = prim.abstract_eval(*abstract_args, **params)
  if prim.multiple_results:
    handlers = tuple(map(aval_to_result_handler, aval_out))
    handle_result = lambda xs: tuple(h(x) for h, x in zip(handlers, xs.destructure()))
  else:
    handle_result = aval_to_result_handler(aval_out)
  xla_shapes = tuple(map(aval_to_xla_shape, abstract_args))
  built_c = primitive_computation(prim, *xla_shapes, **params)
  compiled = built_c.Compile(xla_shapes, xb.get_compile_options(),
                             backend=xb.get_backend())
  return partial(_execute_compiled_primitive, prim, compiled, handle_result)

@cache()
def primitive_computation(prim, *xla_shapes, **params):
  c = xb.make_computation_builder("primitive_computation")
  platform = xb.get_backend().platform
  xla_args = map(c.ParameterWithShape, xla_shapes)
>>>>>>> 1e375daf
  if prim in backend_specific_translations[platform]:
    rule = backend_specific_translations[platform][prim]
    rule(c, *xla_args, **params)  # return val set as a side-effect on c
  elif prim in translations:
    rule = translations[prim]
    rule(c, *xla_args, **params)  # return val set as a side-effect on c
  elif prim in reduction_translations:
    rule = reduction_translations[prim]
    rule(c, *xla_args, backend=backend, **params)  # return val set as a side-effect on c
  elif prim in initial_style_translations:
    rule = initial_style_translations[prim]
    rule(c, AxisEnv(1, [], []), *xla_args,  backend=backend, **params)  # side-effect on c
  else:
    raise NotImplementedError("XLA translation rule for {} not found".format(prim))
  try:
    return c.Build()
  except RuntimeError as e:
    # try for a better error message by using the abstract_eval checks
    prim.abstract_eval(*map(aval_from_xla_shape, shapes), **params)
    raise e

<<<<<<< HEAD
def aval_from_xla_shape(shape):
  if shape.is_tuple():
    return AbstractTuple(map(aval_from_xla_shape, shape.tuple_shapes()))
  else:
    return ShapedArray(shape.dimensions(), shape.element_type())

def _execute_compiled_primitive(name, compiled, backend, result_handler, *args):
=======
def _execute_compiled_primitive(prim, compiled, result_handler, *args):
>>>>>>> 1e375daf
  device_num, = compiled.DeviceOrdinals()
  input_bufs = [device_put(x, device_num, backend=backend) for x in args]
  out_buf = compiled.Execute(input_bufs)
  if FLAGS.jax_debug_nans: check_nans(prim, out_buf)
  return result_handler(out_buf)

def check_nans(prim, buf):
  if prim.multiple_results:
    shapes = buf.shape().tuple_shapes()
    _map(partial(_check_nans, prim.name), shapes, buf.destructure())
  else:
    _check_nans(prim.name, buf.shape(), buf)

def _check_nans(name, xla_shape, buf):
  if xla_shape.is_tuple():
    assert not xla_shape.tuple_shapes()
  else:
    if onp.issubdtype(xla_shape.element_type(), onp.floating):
      if onp.any(onp.isnan(buf.to_py())):
        msg = "invalid value (nan) encountered in {}"
        raise FloatingPointError(msg.format(name))

<<<<<<< HEAD
def device_put(x, device_num=0, backend=None):
  """Place a Python value `x` on device number `device_num`.

  This is a wrapper around xla_client.Buffer.from_pyval to handle
  additional Python types, namely
    1. the array-like types DeviceArray (which is already backed by device
    memory, though may be on the wrong device) and its subclass DeviceConstant
    (which represents a lazy value to be instantiated), and
    2. the tuple-like types DeviceTuple (which is already backed by device
    memory, though may be on the wrong device) and JaxTuple (which may have some
    elements that are backed by device memory on the correct device).
  In particular, this function avoids transferring data already placed on the
  correct device, and handles instantiating DeviceConstants.

  Args:
    x: a tuplelike-tree with arraylike leaves representing the value to be
      transferred to the device, where tuplelike means a JaxTuple or
      DeviceTuple, and arraylike includes DeviceArray, DeviceConstant, and
      anything that has an '__array__' attr.
    device_num: an int representing the target physical device number.
    backend: a string representing the xla backend. ('cpu','gpu','tpu')

  Returns:
    A buffer representing the input `x` placed on the appropriate device.
  """
  x = _canonicalize_pyval_dtype(x)
  t = type(x)
  if t is DeviceArray or t is DeviceTuple:
    # TODO(levskaya) remove if-condition after increasing minimum Jaxlib version to
    # 0.1.24.
    if hasattr(x.device_buffer, 'platform'):
      backend_match = x.device_buffer.platform() == backend
    else:
      backend_match = True
    if backend_match:
      if x.device_buffer.device() == device_num:
        return x.device_buffer
      else:
        return x.device_buffer.copy_to_device(device_num)
    else:
      # Buffers from different XLA backends are passed through the host.
      return xla_client.Buffer.from_pyval(x, device_num, backend=xb.get_backend(backend))
  elif isinstance(x, DeviceConstant):
    return _instantiate_device_constant(x, device_num=device_num, backend=backend)
  elif isinstance(x, (DeviceArray, onp.ndarray)):
    return xla_client.Buffer.from_pyval(x, device_num, backend=xb.get_backend(backend))
  elif isinstance(x, JaxTuple):
    element_bufs = tuple(map(partial(device_put, device_num=device_num, backend=backend), x))
    return xla_client.Buffer.make_tuple(element_bufs, device=device_num,
                                        backend=xb.get_backend(backend))
  else:
    raise TypeError(t)


# When we execute an XLA computation, we get a raw device buffer back and need
# to package it into a suitable Python object to return to the user. To avoid
# unnecessary device-to-host transfers, we typically return a DeviceValue that
# acts just like a familiar Python type (e.g. an ndarray or JaxTuple) but is
# lazy in that it only copies data back to the host as required. Since the same
# DeviceValue type is formed on every execution of a compiled computation, at
# compile time we set up result handler functions and thus avoid redoing some of
# the Python bookkeeping work on every execution. Since XLA shapes are slower to
# manipulate than simple Python builtins, we store the metadata required for
# forming the DeviceValue result in special _ResultArray / _ResultTuple classes.

# Every JaxType needs to map to an XLA type. However this function's design is
# based on the assumption that XLA types can be mapped uniquely back to a
# JaxType, i.e. that the mapping is bijective. That assumption could be relaxed,
# but it would mean we need to do a bit more bookkeping on the Python side to
# track abstract values of outputs.

def result_handler(aval):
  if isinstance(aval, core.AbstractTuple):
    return partial(DeviceTuple, aval)
  else:
    return partial(DeviceArray, aval)
=======
>>>>>>> 1e375daf

### compiling jaxprs

<<<<<<< HEAD
def _compile_jaxpr(jaxpr, device_assignment, backend, axis_env, const_vals, *abstract_args):
  if axis_env.nreps > xb.device_count():
    msg = ("compiling computation that requires {} replicas, but only {} XLA "
           "devices are available")
    raise ValueError(msg.format(axis_env.nreps, xb.device_count()))
  arg_shapes = list(map(xla_shape, abstract_args))
  built_c = _jaxpr_computation(jaxpr, backend, axis_env, const_vals, (), *arg_shapes)
  result_shape = aval_from_xla_shape(built_c.GetReturnValueShape())
  compile_opts = xb.get_compile_options(num_replicas=axis_env.nreps,
                                        device_assignment=device_assignment)
  compiled_c = built_c.Compile(arg_shapes, compile_opts, backend=xb.get_backend(backend))
  return compiled_c, result_shape

def build_jaxpr(jaxpr, backend, axis_env, const_vals, *abstract_args):
  arg_shapes = list(map(xla_shape, abstract_args))
  built_c = _jaxpr_computation(jaxpr, backend, axis_env, const_vals, (), *arg_shapes)
  return built_c
=======
def compile_jaxpr(jaxpr, device_assignment, axis_env, const_vals, *abstract_args):
  if axis_env.nreps > xb.device_count():
    msg = ("compiling computation that requires {} replicas, but only {} XLA "
           "devices are available")
    raise ValueErrr(msg.format(axis_env.nreps, xb.device_count()))
  arg_shapes = tuple(map(aval_to_xla_shape, abstract_args))
  built_c = jaxpr_computation(jaxpr, axis_env, const_vals, (), *arg_shapes)
  compile_opts = xb.get_compile_options(num_replicas=axis_env.nreps,
                                        device_assignment=device_assignment)
  return built_c.Compile(arg_shapes, compile_opts, backend=xb.get_backend())

def build_jaxpr(jaxpr, axis_env, const_vals, *abstract_args):
  arg_shapes = map(aval_to_xla_shape, abstract_args)
  return jaxpr_computation(jaxpr, axis_env, const_vals, (), *arg_shapes)
>>>>>>> 1e375daf

def prefetch(x):
  if isinstance(x, DeviceArray):
    x.copy_to_host_async()
  return x

def jaxpr_literals(jaxpr):
  return it.chain.from_iterable(eqn_literals(eqn) for eqn in jaxpr.eqns)

<<<<<<< HEAD

def jaxpr_computation(jaxpr, backend, const_vals, freevar_shapes, *arg_shapes):
  axis_env = AxisEnv(1, [], [])
  return _jaxpr_computation(jaxpr, backend, axis_env, const_vals, freevar_shapes, *arg_shapes)

def _jaxpr_computation(jaxpr, backend, axis_env, const_vals, freevar_shapes, *arg_shapes):
  assert not any(type(invar) in (tuple, list) for invar in jaxpr.invars)
  c = xb.make_computation_builder("jaxpr_computation")
  platform = xb.get_backend(backend).platform
=======
def eqn_literals(eqn):
  if eqn.bound_subjaxprs:
    (subjaxpr, _, _), = eqn.bound_subjaxprs
    for literal in jaxpr_literals(subjaxpr):
      yield literal
  if eqn.primitive in initial_style_translations:
    for param in eqn.params.values():
      if type(param) in (core.Jaxpr, core.TypedJaxpr):
        subjaxpr = param if type(param) is core.Jaxpr else param.jaxpr
        for literal in jaxpr_literals(subjaxpr):
          yield literal
  for v in eqn.invars:
    if type(v) is core.Literal:
      yield v.val

def jaxpr_computation(jaxpr, axis_env, const_vals, freevar_shapes, *arg_shapes):
  c, out_nodes = _jaxpr_computation(jaxpr, axis_env, const_vals, freevar_shapes,
                                    *arg_shapes)
  return c.Build(c.Tuple(*out_nodes))

def _jaxpr_computation(jaxpr, axis_env, const_vals, freevar_shapes, *arg_shapes):
  c = xb.make_computation_builder("jaxpr_computation")
  platform = xb.get_backend().platform
  _map(prefetch, it.chain(jaxpr_literals(jaxpr), const_vals))
>>>>>>> 1e375daf

  def read(v):
    if type(v) is Literal:
      return c.Constant(canonicalize_dtype(v.val))
    else:
      return env[v]

  def write(v, node):
    assert node is not None
    env[v] = node

  env = {}
  write(core.unitvar, c.Tuple())
  if const_vals:
    _map(write, jaxpr.constvars, map(c.Constant, const_vals))
    _map(write, jaxpr.freevars, map(c.ParameterWithShape, freevar_shapes))
  else:
    all_freevars = it.chain(jaxpr.constvars, jaxpr.freevars)
    _map(write, all_freevars, map(c.ParameterWithShape, freevar_shapes))
  _map(write, jaxpr.invars, map(c.ParameterWithShape, arg_shapes))
  for eqn in jaxpr.eqns:
<<<<<<< HEAD
    # For nested jits, the outer jit sets the backend on all inner jits unless
    # an inner-jit also has a conflicting explicit backend specification.
    inner_backend = eqn.params.pop('backend', None)
    if inner_backend and inner_backend != backend:
      msg = (
        "Explicit outer-jit backend specification {} must match"
        "explicit inner-jit backend specification {}.")
      raise ValueError(msg.format(backend, inner_backend))

    if not eqn.restructure:
      in_nodes = list(map(read, eqn.invars))
    else:
      in_nodes = [xla_pack(c, map(read, invars)) if type(invars) is tuple
                  else read(invars) for invars in eqn.invars]

=======
    in_nodes = list(map(read, eqn.invars))
>>>>>>> 1e375daf
    if eqn.primitive in backend_specific_translations[platform]:
      rule = backend_specific_translations[platform][eqn.primitive]
      ans = rule(c, *in_nodes, **eqn.params)
    elif eqn.primitive in translations:
      ans = translations[eqn.primitive](c, *in_nodes, **eqn.params)
    elif eqn.primitive in reduction_translations:
      ans = reduction_translations[eqn.primitive](c, *in_nodes, backend=backend, **eqn.params)
    elif eqn.primitive in initial_style_translations:
      rule = initial_style_translations[eqn.primitive]
      ans = rule(c, axis_env, *in_nodes, backend=backend, **eqn.params)
    elif eqn.primitive in parallel_translations:
      replica_groups = axis_groups(axis_env, eqn.params['axis_name'])
      new_params = {k: eqn.params[k] for k in eqn.params if k != 'axis_name'}
      rule = parallel_translations[eqn.primitive]
      ans = rule(c, *in_nodes, replica_groups=replica_groups, backend=backend, **new_params)
    elif eqn.primitive in call_translations:
      (subjaxpr, const_bindings, freevar_bindings), = eqn.bound_subjaxprs
      env_nodes = list(map(read, const_bindings + freevar_bindings))
      rule = call_translations[eqn.primitive]
      ans = rule(c, subjaxpr, axis_env, env_nodes, in_nodes, backend=backend, **eqn.params)
    else:
      msg = "XLA translation rule for primitive '{}' not found"
      raise NotImplementedError(msg.format(eqn.primitive.name))

    c.GetShape(ans)  # force xla to do shape error checking
    out_nodes = xla_destructure(c, ans) if eqn.primitive.multiple_results else [ans]
    _map(write, eqn.outvars, out_nodes)
  return c, _map(read, jaxpr.outvars)

def xla_destructure(c, ans):
  num_elements = len(c.GetShape(ans).tuple_shapes())
  return [c.GetTupleElement(ans, i) for i in range(num_elements)]


AxisEnv = namedtuple("AxisEnv", ["nreps", "names", "sizes"])

def extend_axis_env(env, name, size):
  return AxisEnv(env.nreps, env.names + [name], env.sizes + [size])

def axis_read(axis_env, axis_name):
  return max(i for i, name in enumerate(axis_env.names) if name == axis_name)

def axis_groups(axis_env, name):
  if isinstance(name, (list, tuple)):
    mesh_axes = tuple(map(partial(axis_read, axis_env), name))
  else:
    mesh_axes = (axis_read(axis_env, name),)
  return _axis_groups(axis_env.nreps, axis_env.sizes, mesh_axes)

def _axis_groups(nrep, mesh_spec, mesh_axes):
  trailing_size, ragged = divmod(nrep, prod(mesh_spec))
  assert not ragged
  full_spec = list(mesh_spec) + [trailing_size]
  iota = onp.arange(prod(full_spec)).reshape(full_spec)
  groups = onp.reshape(
      onp.moveaxis(iota, mesh_axes, onp.arange(len(mesh_axes))),
      (prod(onp.take(full_spec, mesh_axes)), -1))
  return tuple(map(tuple, groups.T))

def jaxpr_replicas(jaxpr):
  return max(it.chain([1], (eqn_replicas(eqn) for eqn in jaxpr.eqns)))

def eqn_replicas(eqn):
  if eqn.bound_subjaxprs:
    (subjaxpr, _, _), = eqn.bound_subjaxprs
    return eqn.params.get('axis_size', 1) * jaxpr_replicas(subjaxpr)
  elif eqn.primitive in initial_style_translations:
    nums = (jaxpr_replicas(param if type(param) is core.Jaxpr else param.jaxpr)
            for param in eqn.params.values()
            if type(param) in (core.Jaxpr, core.TypedJaxpr))
    return max(it.chain([1], nums))
  else:
    return 1


### xla_call underlying jit

<<<<<<< HEAD
  Useful for implementing translation rules for primitives in terms of the
  higher-level lax or NumPy APIs.
  """
  def f(c, *args, **params):
    backend = params.pop('backend', None)
    if initial_style:
      axis_env, xla_args = args[0], args[1:]
    else:
      axis_env, xla_args = AxisEnv(1, [], []), args
    xla_shapes = tuple(map(c.GetShape, xla_args))
    avals = map(aval_from_xla_shape, xla_shapes)
    pvals = [pe.PartialVal((a, core.unit)) for a in avals]
    jaxpr, _, consts = pe.trace_unwrapped_to_jaxpr(fun, pvals, instantiate,
                                                   **params)
    built_c = _jaxpr_computation(jaxpr, backend, axis_env, consts, (), *xla_shapes)
    return c.Call(built_c, xla_args)
  return f


translations = {}
reduction_translations = {}
parallel_translations = {}
initial_style_translations = {}
call_translations = {}
backend_specific_translations = defaultdict(dict)
=======
def _xla_call_impl(fun, *args, **params):
  device_assignment = params['device_assignment']
  compiled_fun = _xla_callable(fun, device_assignment, *map(abstractify, args))
  try:
    return compiled_fun(*args)
  except FloatingPointError:
    print("Invalid value encountered in the output of a jit function. "
          "Calling the de-optimized version.")
    return fun.call_wrapped(*args)  # probably won't return
>>>>>>> 1e375daf

@lu.cache
def _xla_callable(fun, device_assignment, *abstract_args):
  pvals = [pe.PartialVal((aval, core.unit)) for aval in abstract_args]
  with core.new_master(pe.JaxprTrace, True) as master:
    jaxpr, (pvals, consts, env) = pe.trace_to_subjaxpr(fun, master, False).call_wrapped(pvals)
    assert not env  # no subtraces here (though cond might eventually need them)
    axis_env = AxisEnv(jaxpr_replicas(jaxpr), [], [])
    compiled = compile_jaxpr(jaxpr, device_assignment, axis_env, consts,
                             *abstract_args)
    del master, consts, jaxpr, env
  result_handlers = tuple(map(_pval_to_result_handler, pvals))
  if axis_env.nreps == 1:
    return partial(_execute_compiled, compiled, result_handlers)
  else:
    return partial(_execute_replicated, compiled, result_handlers)

def _pval_to_result_handler(pval):
  pv, const = pval
  if pv is None:
    return lambda _: const
  else:
    return aval_to_result_handler(pv)

def _execute_compiled(compiled, handlers, *args):
  device_num, = compiled.DeviceOrdinals()
  input_bufs = [device_put(x, device_num) for x in args]
  out_bufs = compiled.Execute(input_bufs).destructure()
  if FLAGS.jax_debug_nans: check_nans(xla_call_p, out_buf)
  return [handler(out_buf) for handler, out_buf in zip(handlers, out_bufs)]

def _execute_replicated(compiled, handlers, *args):
  input_bufs = [[device_put(x, i) for x in args]
                for i in compiled.DeviceOrdinals()]
  out_bufs = compiled.ExecutePerReplica(input_bufs)[0].destructure()
  if FLAGS.jax_debug_nans: check_nans(xla_call_p, out_buf)
  return [handler(out_buf) for handler, out_buf in zip(handlers, out_bufs)]


xla_call_p = core.Primitive('xla_call')
xla_call_p.multiple_results = True
xla_call = partial(core.call_bind, xla_call_p)
xla_call_p.def_custom_bind(xla_call)
xla_call_p.def_impl(_xla_call_impl)

def _xla_call_translation_rule(c, jaxpr, axis_env, env_nodes, in_nodes,
                               device_assignment):
  del device_assignment  # Ignored.
  subc = jaxpr_computation(jaxpr, axis_env, (), _map(c.GetShape, env_nodes),
                           *map(c.GetShape, in_nodes))
  return c.Call(subc, env_nodes + in_nodes)
ad.primitive_transposes[xla_call_p] = partial(ad.call_transpose, xla_call_p)


### translation tables

translations = {}
parallel_translations = {}
initial_style_translations = {}
call_translations = {}
backend_specific_translations = defaultdict(dict)

translations[core.identity_p] = lambda c, x: x
call_translations[xla_call_p] = _xla_call_translation_rule

def zeros_like_translation_rule(c, x):
  shape = c.GetShape(x)
  if shape.is_tuple():
    assert not shape.tuple_shapes()
    return c.Tuple()
  else:
    zero = c.Constant(onp.array(0, shape.element_type()))
    return c.Broadcast(zero, shape.dimensions())
translations[ad_util.zeros_like_p] = zeros_like_translation_rule

def add_jaxvals_translation_rule(c, x, y):
  shape = c.GetShape(x)
  if shape.is_tuple():
    assert not shape.tuple_shapes()
    return x
  else:
    return c.Add(x, y)
translations[ad_util.add_jaxvals_p] = add_jaxvals_translation_rule

def lower_fun(fun, instantiate=False, initial_style=False):
  """Build a translation rule for a traceable function."""
  def f(c, *args, **params):
    if initial_style:
      axis_env, xla_args = args[0], args[1:]
    else:
      axis_env, xla_args = AxisEnv(1, [], []), args
    xla_shapes = tuple(map(c.GetShape, xla_args))
    avals = map(_aval_from_xla_shape, xla_shapes)
    pvals = [pe.PartialVal((a, core.unit)) for a in avals]
    jaxpr, _, consts = pe.trace_to_jaxpr(
        lu.wrap_init(fun, params), pvals, instantiate=True)
    built_c = jaxpr_computation(jaxpr, axis_env, consts, (), *xla_shapes)
    return c.Call(built_c, xla_args)
  return f

def _aval_from_xla_shape(xla_shape):
  if xla_shape.is_tuple() and not xla_shape.tuple_shapes():
    return core.abstract_unit
  else:
    return ShapedArray(xla_shape.dimensions(), xla_shape.element_type())


### device-persistent data

class DeviceValue(object):
  """A DeviceValue represents a value backed by device memory."""
  __slots__ = ["aval", "device_buffer", "__weakref__"]

  def __init__(self, aval, device_buffer):
    self.aval = aval
    self.device_buffer = device_buffer

  def _check_if_deleted(self):
    if self.device_buffer is None:
      raise ValueError("DeviceValue has been deleted.")

  def block_until_ready(self):
    """Blocks the caller until the buffer's value has been computed on device.

    This method is mostly useful for timing microbenchmarks that wish to
    time how long a computation takes, without transferring the result back
    to the host.
    """
    self._check_if_deleted()
    self.device_buffer.block_host_until_ready()

def _forward_method(attrname, self, fun, *args):
  return fun(getattr(self, attrname), *args)
_forward_to_value = partial(_forward_method, "_value")

class DeviceArray(DeviceValue):
  """A DeviceArray is an ndarray backed by a single device memory buffer."""
  # We don't subclass ndarray because that would open up a host of issues,
  # but lax_numpy.py overrides isinstance behavior and attaches ndarray methods.
  __slots__ = ["_npy_value"]
  __array_priority__ = 100

  def __init__(self, aval, device_buffer):
    self.aval = aval
    self.device_buffer = device_buffer
    self._npy_value = None
    if not core.skip_checks:
      npy_value = self._value
      assert npy_value.dtype == aval.dtype and npy_value.shape == aval.shape

  @property
  def _value(self):
    self._check_if_deleted()
    if self._npy_value is None:
      self._npy_value = self.device_buffer.to_py()
      self._npy_value.flags.writeable = False
    return self._npy_value

  @property
  def shape(self):
    return self.aval.shape

  @property
  def dtype(self):
    return self.aval.dtype

  @property
  def size(self):
    return prod(self.aval.shape)

  @property
  def ndim(self):
    return len(self.aval.shape)

  def copy(self):
    """Returns an ndarray (backed by host memory, not device memory)."""
    return onp.asarray(self)

  def copy_to_host_async(self):
    """Requests a copy of the buffer to the host."""
    self._check_if_deleted()
    if self._npy_value is None:
      self.device_buffer.copy_to_host_async()

  def delete(self):
    """Deletes the device array and any cached copy on the host.

    It is an error to access the contents of a `DeviceArray` after it has
    been deleted.

    Use of this method is optional; device buffers will be reclaimed
    automatically by Python when a DeviceArray object is garbage collected.
    However, it is sometimes useful to have more explicit control over the
    time of deletion.
    """
    self.device_buffer.delete()
    self.device_buffer = None
    self._npy_value = None

  def __repr__(self):
    return onp.array_repr(self)

  def item(self):
    if onp.issubdtype(self.dtype, onp.complexfloating):
      return complex(self)
    elif onp.issubdtype(self.dtype, onp.floating):
      return float(self)
    elif onp.issubdtype(self.dtype, onp.integer):
      return int(self)
    elif onp.issubdtype(self.dtype, onp.bool_):
      return bool(self)
    else:
      raise TypeError(self.dtype)

  def __len__(self):
    try:
      return self.aval.shape[0]
    except IndexError:
      raise TypeError("len() of unsized object")  # same as numpy error

  def __iter__(self):
    if self.ndim == 0:
      raise TypeError("iteration over a 0-d array")  # same as numpy error
    else:
      return self._value.__iter__()

  def __reversed__(self):
    if self.ndim == 0:
      raise TypeError("iteration over a 0-d array")
    else:
      return reversed(self._value)

  def __format__(self, format_spec):
    # Simulates behavior of https://github.com/numpy/numpy/pull/9883
    if self.ndim == 0:
      return format(self._value[()], format_spec)
    else:
      return format(self._value, format_spec)

  def __array__(self, dtype=None, context=None):
    return onp.asarray(self._value, dtype=dtype)

  __str__ = partialmethod(_forward_to_value, str)
  __bool__ = __nonzero__ = partialmethod(_forward_to_value, bool)
  __float__ = partialmethod(_forward_to_value, float)
  __int__ = partialmethod(_forward_to_value, int)
  if six.PY2:
    __long__ = partialmethod(_forward_to_value, long)  # noqa: F821
  __complex__ = partialmethod(_forward_to_value, complex)
  __hex__ = partialmethod(_forward_to_value, hex)
  __oct__ = partialmethod(_forward_to_value, oct)
  __index__ = partialmethod(_forward_to_value, op.index)

  # pickle saves and loads just like an ndarray
  __reduce__ = partialmethod(_forward_to_value, op.methodcaller("__reduce__"))

  # clobbered when jax.numpy is imported, but useful in tests
  def __eq__(self, other): return self._value == other

  def __hash__(self):
    raise TypeError("JAX DeviceArray, like numpy.ndarray, is not hashable.")

core.literalable_types.add(DeviceArray)
core.pytype_aval_mappings[DeviceArray] = ConcreteArray
pytype_aval_mappings[DeviceArray] = lambda x: x.aval
canonicalize_dtype_handlers[DeviceArray] = identity

def _device_array_constant_handler(c, val, canonicalize_types=True):
  return c.Constant(onp.asarray(val), canonicalize_types=canonicalize_types)
xb.register_constant_handler(DeviceArray, _device_array_constant_handler)
def _device_put_device_array(x, device_num):
  if x.device_buffer.device() == device_num:
    return x.device_buffer
  else:
    return x.device_buffer.copy_to_device(device_num)
device_put_handlers[DeviceArray] = _device_put_device_array


def _device_put_impl(x, device_num=0):
  try:
    a = abstractify(x)
  except TypeError:
    raise TypeError("Argument '{}' of type {} is not a valid JAX type"
                    .format(x, type(x)))
  handler = aval_to_result_handler(a)
  return handler(device_put(x, device_num))

device_put_p = core.Primitive('device_put')
device_put_p.def_impl(_device_put_impl)
device_put_p.def_abstract_eval(lambda x, **kwargs: x)
translations[device_put_p] = lambda c, x, **kwargs: x
ad.deflinear(device_put_p, lambda cotangent, **kwargs: [cotangent])


### lazy constants

class DeviceConstant(DeviceArray):
  def copy_to_host_async(self): pass

  @staticmethod
  def constant_handler(c, constant_instance, canonicalize_types=True):
    assert False

<<<<<<< HEAD
def _instantiate_device_constant(const, cutoff=1e6, device_num=0, backend=None):
=======
def _instantiate_device_constant(const, device_num=0, cutoff=1e6):
>>>>>>> 1e375daf
  # dispatch an XLA Computation to build the constant on the device if it's
  # large, or alternatively build it on the host and transfer it if it's small
  assert isinstance(const, DeviceConstant)
  if const.size > cutoff and device_num == 0:
    c = xb.make_computation_builder("constant_instantiating_computation")
    xla_const = const.constant_handler(c, const)
<<<<<<< HEAD
    compiled = c.Build(xla_const).Compile((), xb.get_compile_options(),
                                          backend=xb.get_backend(backend))
    return compiled.Execute(())
  else:
    return xla_client.Buffer.from_pyval(onp.asarray(const), device_num,
                                        backend=xb.get_backend(backend))

def _xla_call_impl(fun, *args, **params):
  device_assignment = params.pop('device_assignment')
  backend = params.pop('backend')
  compiled_fun = _xla_callable(fun, device_assignment, backend,
                               *map(abstractify, args))
  try:
    return compiled_fun(*args)
  except FloatingPointError:
    print("Invalid value encountered in the output of a jit function. "
          "Calling the de-optimized version.")
    return fun.call_wrapped(*args)  # probably won't return

@lu.cache
def _xla_callable(fun, device_assignment, backend, *abstract_args):
  pvals = [pe.PartialVal((aval, core.unit)) for aval in abstract_args]
  with core.new_master(pe.JaxprTrace, True) as master:
    jaxpr, (pval, consts, env) = pe.trace_to_subjaxpr(fun, master, False).call_wrapped(pvals)
    assert not env  # no subtraces here (though cond might eventually need them)
    axis_env = AxisEnv(jaxpr_replicas(jaxpr), [], [])
    compiled, result_shape = _compile_jaxpr(jaxpr, device_assignment, backend, axis_env, consts,
                                            *abstract_args)
    del master, consts, jaxpr, env
  handle_result = result_handler(result_shape)
  if axis_env.nreps == 1:
    return partial(_execute_compiled, compiled, backend, pval, handle_result)
  else:
    return partial(_execute_replicated, compiled, backend, pval, handle_result)

def _execute_compiled(compiled, backend, pval, handle_result, *args):
  device_num, = compiled.DeviceOrdinals()
  input_bufs = [device_put(x, device_num, backend=backend) for x in args]
  out_buf = compiled.Execute(input_bufs)
  check_nans("jit-compiled computation", out_buf)
  return pe.merge_pvals(handle_result(out_buf), pval)

def _execute_replicated(compiled, backend, pval, handle_result, *args):
  input_bufs = [[device_put(x, i, backend=backend) for x in args] for i in compiled.DeviceOrdinals()]
  out_buf = compiled.ExecutePerReplica(input_bufs)[0]
  check_nans("jit-compiled computation", out_buf)
  return pe.merge_pvals(handle_result(out_buf), pval)


xla_call_p = core.Primitive('xla_call')
xla_call = partial(core.call_bind, xla_call_p)
xla_call_p.def_custom_bind(xla_call)
xla_call_p.def_impl(_xla_call_impl)

def _xla_call_translation_rule(c, jaxpr, axis_env, env_nodes, in_nodes,
                               device_assignment=None, backend=None):
  del device_assignment  # Unused.
  subc = _jaxpr_computation(jaxpr, backend, axis_env, (), _map(c.GetShape, env_nodes),
                            *map(c.GetShape, in_nodes))
  return c.Call(subc, env_nodes + in_nodes)
call_translations[xla_call_p] = _xla_call_translation_rule
ad.primitive_transposes[xla_call_p] = partial(ad.call_transpose, xla_call_p)


def _device_put_impl(x, device_num=0, backend=None):
  try:
    a = abstractify(x)
  except TypeError:
    raise TypeError("Argument '{}' of type {} is not a valid JAX type"
                    .format(x, type(x)))

  handler = result_handler(a)
  return handler(device_put(x, device_num, backend))

device_put_p = core.Primitive('device_put')
device_put_p.def_impl(_device_put_impl)
device_put_p.def_abstract_eval(lambda x, **kwargs: x)
translations[device_put_p] = lambda c, x, **kwargs: x
ad.deflinear(device_put_p, lambda cotangent, **kwargs: [cotangent])
=======
    opts = xb.get_compile_options(device_assignment=(device_num,))
    compiled = c.Build(xla_const).Compile((), opts, backend=xb.get_backend())
    return compiled.Execute(())
  else:
    return xc.Buffer.from_pyval(onp.asarray(const), device_num)
>>>>>>> 1e375daf
<|MERGE_RESOLUTION|>--- conflicted
+++ resolved
@@ -121,34 +121,6 @@
   return compiled_fun(*args)
 
 @cache()
-<<<<<<< HEAD
-def _xla_primitive_callable(prim, *abstract_args, **params):
-  backend = params.get('backend', None)
-  shapes = tuple(map(xla_shape, abstract_args))
-  built_c = primitive_computation(prim, *shapes, **params)
-  result_shape = aval_from_xla_shape(built_c.GetReturnValueShape())
-  handle_result = result_handler(result_shape)
-  compiled = built_c.Compile(shapes, xb.get_compile_options(),
-                             backend=xb.get_backend(backend))
-  return partial(_execute_compiled_primitive, prim.name, compiled, backend, handle_result)
-
-def xla_shape(x):
-  try:
-    return xla_client.Shape.array_shape(x.dtype, x.shape)
-  except AttributeError:
-    if type(x) in (core.AbstractTuple, core.JaxTuple):
-      return xla_client.Shape.tuple_shape(tuple(map(xla_shape, x)))
-    else:
-      raise TypeError(type(x))
-
-@cache()
-def primitive_computation(prim, *shapes, **params):
-  """Builds an XLA computation for `prim` with argument `shapes`."""
-  backend = params.pop('backend', None)
-  c = xb.make_computation_builder("primitive_computation")
-  platform = xb.get_backend(backend).platform
-  xla_args = map(c.ParameterWithShape, shapes)
-=======
 def xla_primitive_callable(prim, *abstract_args, **params):
   aval_out = prim.abstract_eval(*abstract_args, **params)
   if prim.multiple_results:
@@ -167,7 +139,6 @@
   c = xb.make_computation_builder("primitive_computation")
   platform = xb.get_backend().platform
   xla_args = map(c.ParameterWithShape, xla_shapes)
->>>>>>> 1e375daf
   if prim in backend_specific_translations[platform]:
     rule = backend_specific_translations[platform][prim]
     rule(c, *xla_args, **params)  # return val set as a side-effect on c
@@ -189,17 +160,7 @@
     prim.abstract_eval(*map(aval_from_xla_shape, shapes), **params)
     raise e
 
-<<<<<<< HEAD
-def aval_from_xla_shape(shape):
-  if shape.is_tuple():
-    return AbstractTuple(map(aval_from_xla_shape, shape.tuple_shapes()))
-  else:
-    return ShapedArray(shape.dimensions(), shape.element_type())
-
-def _execute_compiled_primitive(name, compiled, backend, result_handler, *args):
-=======
 def _execute_compiled_primitive(prim, compiled, result_handler, *args):
->>>>>>> 1e375daf
   device_num, = compiled.DeviceOrdinals()
   input_bufs = [device_put(x, device_num, backend=backend) for x in args]
   out_buf = compiled.Execute(input_bufs)
@@ -222,107 +183,9 @@
         msg = "invalid value (nan) encountered in {}"
         raise FloatingPointError(msg.format(name))
 
-<<<<<<< HEAD
-def device_put(x, device_num=0, backend=None):
-  """Place a Python value `x` on device number `device_num`.
-
-  This is a wrapper around xla_client.Buffer.from_pyval to handle
-  additional Python types, namely
-    1. the array-like types DeviceArray (which is already backed by device
-    memory, though may be on the wrong device) and its subclass DeviceConstant
-    (which represents a lazy value to be instantiated), and
-    2. the tuple-like types DeviceTuple (which is already backed by device
-    memory, though may be on the wrong device) and JaxTuple (which may have some
-    elements that are backed by device memory on the correct device).
-  In particular, this function avoids transferring data already placed on the
-  correct device, and handles instantiating DeviceConstants.
-
-  Args:
-    x: a tuplelike-tree with arraylike leaves representing the value to be
-      transferred to the device, where tuplelike means a JaxTuple or
-      DeviceTuple, and arraylike includes DeviceArray, DeviceConstant, and
-      anything that has an '__array__' attr.
-    device_num: an int representing the target physical device number.
-    backend: a string representing the xla backend. ('cpu','gpu','tpu')
-
-  Returns:
-    A buffer representing the input `x` placed on the appropriate device.
-  """
-  x = _canonicalize_pyval_dtype(x)
-  t = type(x)
-  if t is DeviceArray or t is DeviceTuple:
-    # TODO(levskaya) remove if-condition after increasing minimum Jaxlib version to
-    # 0.1.24.
-    if hasattr(x.device_buffer, 'platform'):
-      backend_match = x.device_buffer.platform() == backend
-    else:
-      backend_match = True
-    if backend_match:
-      if x.device_buffer.device() == device_num:
-        return x.device_buffer
-      else:
-        return x.device_buffer.copy_to_device(device_num)
-    else:
-      # Buffers from different XLA backends are passed through the host.
-      return xla_client.Buffer.from_pyval(x, device_num, backend=xb.get_backend(backend))
-  elif isinstance(x, DeviceConstant):
-    return _instantiate_device_constant(x, device_num=device_num, backend=backend)
-  elif isinstance(x, (DeviceArray, onp.ndarray)):
-    return xla_client.Buffer.from_pyval(x, device_num, backend=xb.get_backend(backend))
-  elif isinstance(x, JaxTuple):
-    element_bufs = tuple(map(partial(device_put, device_num=device_num, backend=backend), x))
-    return xla_client.Buffer.make_tuple(element_bufs, device=device_num,
-                                        backend=xb.get_backend(backend))
-  else:
-    raise TypeError(t)
-
-
-# When we execute an XLA computation, we get a raw device buffer back and need
-# to package it into a suitable Python object to return to the user. To avoid
-# unnecessary device-to-host transfers, we typically return a DeviceValue that
-# acts just like a familiar Python type (e.g. an ndarray or JaxTuple) but is
-# lazy in that it only copies data back to the host as required. Since the same
-# DeviceValue type is formed on every execution of a compiled computation, at
-# compile time we set up result handler functions and thus avoid redoing some of
-# the Python bookkeeping work on every execution. Since XLA shapes are slower to
-# manipulate than simple Python builtins, we store the metadata required for
-# forming the DeviceValue result in special _ResultArray / _ResultTuple classes.
-
-# Every JaxType needs to map to an XLA type. However this function's design is
-# based on the assumption that XLA types can be mapped uniquely back to a
-# JaxType, i.e. that the mapping is bijective. That assumption could be relaxed,
-# but it would mean we need to do a bit more bookkeping on the Python side to
-# track abstract values of outputs.
-
-def result_handler(aval):
-  if isinstance(aval, core.AbstractTuple):
-    return partial(DeviceTuple, aval)
-  else:
-    return partial(DeviceArray, aval)
-=======
->>>>>>> 1e375daf
 
 ### compiling jaxprs
 
-<<<<<<< HEAD
-def _compile_jaxpr(jaxpr, device_assignment, backend, axis_env, const_vals, *abstract_args):
-  if axis_env.nreps > xb.device_count():
-    msg = ("compiling computation that requires {} replicas, but only {} XLA "
-           "devices are available")
-    raise ValueError(msg.format(axis_env.nreps, xb.device_count()))
-  arg_shapes = list(map(xla_shape, abstract_args))
-  built_c = _jaxpr_computation(jaxpr, backend, axis_env, const_vals, (), *arg_shapes)
-  result_shape = aval_from_xla_shape(built_c.GetReturnValueShape())
-  compile_opts = xb.get_compile_options(num_replicas=axis_env.nreps,
-                                        device_assignment=device_assignment)
-  compiled_c = built_c.Compile(arg_shapes, compile_opts, backend=xb.get_backend(backend))
-  return compiled_c, result_shape
-
-def build_jaxpr(jaxpr, backend, axis_env, const_vals, *abstract_args):
-  arg_shapes = list(map(xla_shape, abstract_args))
-  built_c = _jaxpr_computation(jaxpr, backend, axis_env, const_vals, (), *arg_shapes)
-  return built_c
-=======
 def compile_jaxpr(jaxpr, device_assignment, axis_env, const_vals, *abstract_args):
   if axis_env.nreps > xb.device_count():
     msg = ("compiling computation that requires {} replicas, but only {} XLA "
@@ -337,7 +200,6 @@
 def build_jaxpr(jaxpr, axis_env, const_vals, *abstract_args):
   arg_shapes = map(aval_to_xla_shape, abstract_args)
   return jaxpr_computation(jaxpr, axis_env, const_vals, (), *arg_shapes)
->>>>>>> 1e375daf
 
 def prefetch(x):
   if isinstance(x, DeviceArray):
@@ -347,17 +209,6 @@
 def jaxpr_literals(jaxpr):
   return it.chain.from_iterable(eqn_literals(eqn) for eqn in jaxpr.eqns)
 
-<<<<<<< HEAD
-
-def jaxpr_computation(jaxpr, backend, const_vals, freevar_shapes, *arg_shapes):
-  axis_env = AxisEnv(1, [], [])
-  return _jaxpr_computation(jaxpr, backend, axis_env, const_vals, freevar_shapes, *arg_shapes)
-
-def _jaxpr_computation(jaxpr, backend, axis_env, const_vals, freevar_shapes, *arg_shapes):
-  assert not any(type(invar) in (tuple, list) for invar in jaxpr.invars)
-  c = xb.make_computation_builder("jaxpr_computation")
-  platform = xb.get_backend(backend).platform
-=======
 def eqn_literals(eqn):
   if eqn.bound_subjaxprs:
     (subjaxpr, _, _), = eqn.bound_subjaxprs
@@ -382,7 +233,6 @@
   c = xb.make_computation_builder("jaxpr_computation")
   platform = xb.get_backend().platform
   _map(prefetch, it.chain(jaxpr_literals(jaxpr), const_vals))
->>>>>>> 1e375daf
 
   def read(v):
     if type(v) is Literal:
@@ -404,25 +254,7 @@
     _map(write, all_freevars, map(c.ParameterWithShape, freevar_shapes))
   _map(write, jaxpr.invars, map(c.ParameterWithShape, arg_shapes))
   for eqn in jaxpr.eqns:
-<<<<<<< HEAD
-    # For nested jits, the outer jit sets the backend on all inner jits unless
-    # an inner-jit also has a conflicting explicit backend specification.
-    inner_backend = eqn.params.pop('backend', None)
-    if inner_backend and inner_backend != backend:
-      msg = (
-        "Explicit outer-jit backend specification {} must match"
-        "explicit inner-jit backend specification {}.")
-      raise ValueError(msg.format(backend, inner_backend))
-
-    if not eqn.restructure:
-      in_nodes = list(map(read, eqn.invars))
-    else:
-      in_nodes = [xla_pack(c, map(read, invars)) if type(invars) is tuple
-                  else read(invars) for invars in eqn.invars]
-
-=======
     in_nodes = list(map(read, eqn.invars))
->>>>>>> 1e375daf
     if eqn.primitive in backend_specific_translations[platform]:
       rule = backend_specific_translations[platform][eqn.primitive]
       ans = rule(c, *in_nodes, **eqn.params)
@@ -500,33 +332,6 @@
 
 ### xla_call underlying jit
 
-<<<<<<< HEAD
-  Useful for implementing translation rules for primitives in terms of the
-  higher-level lax or NumPy APIs.
-  """
-  def f(c, *args, **params):
-    backend = params.pop('backend', None)
-    if initial_style:
-      axis_env, xla_args = args[0], args[1:]
-    else:
-      axis_env, xla_args = AxisEnv(1, [], []), args
-    xla_shapes = tuple(map(c.GetShape, xla_args))
-    avals = map(aval_from_xla_shape, xla_shapes)
-    pvals = [pe.PartialVal((a, core.unit)) for a in avals]
-    jaxpr, _, consts = pe.trace_unwrapped_to_jaxpr(fun, pvals, instantiate,
-                                                   **params)
-    built_c = _jaxpr_computation(jaxpr, backend, axis_env, consts, (), *xla_shapes)
-    return c.Call(built_c, xla_args)
-  return f
-
-
-translations = {}
-reduction_translations = {}
-parallel_translations = {}
-initial_style_translations = {}
-call_translations = {}
-backend_specific_translations = defaultdict(dict)
-=======
 def _xla_call_impl(fun, *args, **params):
   device_assignment = params['device_assignment']
   compiled_fun = _xla_callable(fun, device_assignment, *map(abstractify, args))
@@ -536,7 +341,6 @@
     print("Invalid value encountered in the output of a jit function. "
           "Calling the de-optimized version.")
     return fun.call_wrapped(*args)  # probably won't return
->>>>>>> 1e375daf
 
 @lu.cache
 def _xla_callable(fun, device_assignment, *abstract_args):
@@ -840,101 +644,15 @@
   def constant_handler(c, constant_instance, canonicalize_types=True):
     assert False
 
-<<<<<<< HEAD
-def _instantiate_device_constant(const, cutoff=1e6, device_num=0, backend=None):
-=======
 def _instantiate_device_constant(const, device_num=0, cutoff=1e6):
->>>>>>> 1e375daf
   # dispatch an XLA Computation to build the constant on the device if it's
   # large, or alternatively build it on the host and transfer it if it's small
   assert isinstance(const, DeviceConstant)
   if const.size > cutoff and device_num == 0:
     c = xb.make_computation_builder("constant_instantiating_computation")
     xla_const = const.constant_handler(c, const)
-<<<<<<< HEAD
-    compiled = c.Build(xla_const).Compile((), xb.get_compile_options(),
-                                          backend=xb.get_backend(backend))
-    return compiled.Execute(())
-  else:
-    return xla_client.Buffer.from_pyval(onp.asarray(const), device_num,
-                                        backend=xb.get_backend(backend))
-
-def _xla_call_impl(fun, *args, **params):
-  device_assignment = params.pop('device_assignment')
-  backend = params.pop('backend')
-  compiled_fun = _xla_callable(fun, device_assignment, backend,
-                               *map(abstractify, args))
-  try:
-    return compiled_fun(*args)
-  except FloatingPointError:
-    print("Invalid value encountered in the output of a jit function. "
-          "Calling the de-optimized version.")
-    return fun.call_wrapped(*args)  # probably won't return
-
-@lu.cache
-def _xla_callable(fun, device_assignment, backend, *abstract_args):
-  pvals = [pe.PartialVal((aval, core.unit)) for aval in abstract_args]
-  with core.new_master(pe.JaxprTrace, True) as master:
-    jaxpr, (pval, consts, env) = pe.trace_to_subjaxpr(fun, master, False).call_wrapped(pvals)
-    assert not env  # no subtraces here (though cond might eventually need them)
-    axis_env = AxisEnv(jaxpr_replicas(jaxpr), [], [])
-    compiled, result_shape = _compile_jaxpr(jaxpr, device_assignment, backend, axis_env, consts,
-                                            *abstract_args)
-    del master, consts, jaxpr, env
-  handle_result = result_handler(result_shape)
-  if axis_env.nreps == 1:
-    return partial(_execute_compiled, compiled, backend, pval, handle_result)
-  else:
-    return partial(_execute_replicated, compiled, backend, pval, handle_result)
-
-def _execute_compiled(compiled, backend, pval, handle_result, *args):
-  device_num, = compiled.DeviceOrdinals()
-  input_bufs = [device_put(x, device_num, backend=backend) for x in args]
-  out_buf = compiled.Execute(input_bufs)
-  check_nans("jit-compiled computation", out_buf)
-  return pe.merge_pvals(handle_result(out_buf), pval)
-
-def _execute_replicated(compiled, backend, pval, handle_result, *args):
-  input_bufs = [[device_put(x, i, backend=backend) for x in args] for i in compiled.DeviceOrdinals()]
-  out_buf = compiled.ExecutePerReplica(input_bufs)[0]
-  check_nans("jit-compiled computation", out_buf)
-  return pe.merge_pvals(handle_result(out_buf), pval)
-
-
-xla_call_p = core.Primitive('xla_call')
-xla_call = partial(core.call_bind, xla_call_p)
-xla_call_p.def_custom_bind(xla_call)
-xla_call_p.def_impl(_xla_call_impl)
-
-def _xla_call_translation_rule(c, jaxpr, axis_env, env_nodes, in_nodes,
-                               device_assignment=None, backend=None):
-  del device_assignment  # Unused.
-  subc = _jaxpr_computation(jaxpr, backend, axis_env, (), _map(c.GetShape, env_nodes),
-                            *map(c.GetShape, in_nodes))
-  return c.Call(subc, env_nodes + in_nodes)
-call_translations[xla_call_p] = _xla_call_translation_rule
-ad.primitive_transposes[xla_call_p] = partial(ad.call_transpose, xla_call_p)
-
-
-def _device_put_impl(x, device_num=0, backend=None):
-  try:
-    a = abstractify(x)
-  except TypeError:
-    raise TypeError("Argument '{}' of type {} is not a valid JAX type"
-                    .format(x, type(x)))
-
-  handler = result_handler(a)
-  return handler(device_put(x, device_num, backend))
-
-device_put_p = core.Primitive('device_put')
-device_put_p.def_impl(_device_put_impl)
-device_put_p.def_abstract_eval(lambda x, **kwargs: x)
-translations[device_put_p] = lambda c, x, **kwargs: x
-ad.deflinear(device_put_p, lambda cotangent, **kwargs: [cotangent])
-=======
     opts = xb.get_compile_options(device_assignment=(device_num,))
     compiled = c.Build(xla_const).Compile((), opts, backend=xb.get_backend())
     return compiled.Execute(())
   else:
-    return xc.Buffer.from_pyval(onp.asarray(const), device_num)
->>>>>>> 1e375daf
+    return xc.Buffer.from_pyval(onp.asarray(const), device_num)