# Copyright 2019 Google LLC
#
# Licensed under the Apache License, Version 2.0 (the "License");
# you may not use this file except in compliance with the License.
# You may obtain a copy of the License at
#
#     https://www.apache.org/licenses/LICENSE-2.0
#
# Unless required by applicable law or agreed to in writing, software
# distributed under the License is distributed on an "AS IS" BASIS,
# WITHOUT WARRANTIES OR CONDITIONS OF ANY KIND, either express or implied.
# See the License for the specific language governing permissions and
# limitations under the License.

# flake8: noqa: F401
from jax._src.lax.lax import (
  DotDimensionNumbers as DotDimensionNumbers,
  Precision as Precision,
  RandomAlgorithm as RandomAlgorithm,
  RoundingMethod as RoundingMethod,
  abs as abs,
  abs_p as abs_p,
  acos as acos,
  acos_p as acos_p,
  acosh as acosh,
  acosh_p as acosh_p,
  abs as abs,
  abs_p as abs_p,
  acos as acos,
  acosh as acosh,
  acosh_p as acosh_p,
  add as add,
  add_p as add_p,
  after_all as after_all,
  after_all_p as after_all_p,
  and_p as and_p,
  argmax as argmax,
  argmax_p as argmax_p,
  argmin as argmin,
  argmin_p as argmin_p,
  asin as asin,
  asin_p as asin_p,
  asinh as asinh,
  asinh_p as asinh_p,
  atan as atan,
  atan_p as atan_p,
  atan2 as atan2,
  atan2_p as atan2_p,
  atanh as atanh,
  atanh_p as atanh_p,
  batch_matmul as batch_matmul,
  bessel_i0e as bessel_i0e,
  bessel_i0e_p as bessel_i0e_p,
  bessel_i1e as bessel_i1e,
  bessel_i1e_p as bessel_i1e_p,
  betainc as betainc,
  bitcast_convert_type as bitcast_convert_type,
  bitcast_convert_type_p as bitcast_convert_type_p,
  bitwise_and as bitwise_and,
  bitwise_not as bitwise_not,
  bitwise_or as bitwise_or,
  bitwise_xor as bitwise_xor,
  broadcast as broadcast,
  broadcast_in_dim as broadcast_in_dim,
  broadcast_in_dim_p as broadcast_in_dim_p,
  broadcast_shapes as broadcast_shapes,
  broadcast_to_rank as broadcast_to_rank,
  broadcasted_iota as broadcasted_iota,
  cbrt as cbrt,
  cbrt_p as cbrt_p,
  ceil as ceil,
  ceil_p as ceil_p,
  clamp as clamp,
  clamp_p as clamp_p,
  clz as clz,
  clz_p as clz_p,
  collapse as collapse,
  complex as complex,
  complex_p as complex_p,
  concatenate as concatenate,
  concatenate_p as concatenate_p,
  conj as conj,
  conj_p as conj_p,
  convert_element_type as convert_element_type,
  _convert_element_type as _convert_element_type,
  convert_element_type_p as convert_element_type_p,
  cos as cos,
  cos_p as cos_p,
  cosh as cosh,
  cosh_p as cosh_p,
  create_token as create_token,
  create_token_p as create_token_p,
  digamma as digamma,
  digamma_p as digamma_p,
  div as div,
  div_p as div_p,
  dot as dot,
  dot_general as dot_general,
  dot_general_p as dot_general_p,
  dtype as dtype,
  dtypes as dtypes,
  eq as eq,
  eq_p as eq_p,
  erf as erf,
  erf_inv as erf_inv,
  erf_inv_p as erf_inv_p,
  erf_p as erf_p,
  erfc as erfc,
  erfc_p as erfc_p,
  exp as exp,
  exp_p as exp_p,
  expand_dims as expand_dims,
  expm1 as expm1,
  expm1_p as expm1_p,
  floor as floor,
  floor_p as floor_p,
  full as full,
  full_like as full_like,
  ge as ge,
  ge_p as ge_p,
  gt as gt,
  gt_p as gt_p,
  igamma as igamma,
  igamma_grad_a as igamma_grad_a,
  igamma_grad_a_p as igamma_grad_a_p,
  igamma_p as igamma_p,
  igammac as igammac,
  igammac_p as igammac_p,
  imag as imag,
  imag_p as imag_p,
  infeed as infeed,
  infeed_p as infeed_p,
  integer_pow as integer_pow,
  integer_pow_p as integer_pow_p,
  iota as iota,
  iota_p as iota_p,
  is_finite as is_finite,
  is_finite_p as is_finite_p,
  itertools as itertools,
  le as le,
  le_p as le_p,
  lgamma as lgamma,
  lgamma_p as lgamma_p,
  log as log,
  log1p as log1p,
  log1p_p as log1p_p,
  log_p as log_p,
  lt as lt,
  lt_p as lt_p,
  max as max,
  max_p as max_p,
  min as min,
  min_p as min_p,
  mul as mul,
  mul_p as mul_p,
  naryop as naryop,
  naryop_dtype_rule as naryop_dtype_rule,
  ne as ne,
  ne_p as ne_p,
  neg as neg,
  neg_p as neg_p,
  nextafter as nextafter,
  nextafter_p as nextafter_p,
  not_p as not_p,
  or_p as or_p,
  outfeed as outfeed,
  outfeed_p as outfeed_p,
  pad as pad,
  pad_p as pad_p,
  padtype_to_pads as padtype_to_pads,
  population_count as population_count,
  population_count_p as population_count_p,
  pow as pow,
  pow_p as pow_p,
  prod as prod,
  random_gamma_grad as random_gamma_grad,
  random_gamma_grad_p as random_gamma_grad_p,
  real as real,
  real_p as real_p,
  reciprocal as reciprocal,
  reduce as reduce,
  reduce_and_p as reduce_and_p,
  reduce_max_p as reduce_max_p,
  reduce_min_p as reduce_min_p,
  reduce_or_p as reduce_or_p,
  reduce_p as reduce_p,
  reduce_precision as reduce_precision,
  reduce_precision_p as reduce_precision_p,
  reduce_prod_p as reduce_prod_p,
  reduce_sum_p as reduce_sum_p,
  regularized_incomplete_beta_p as regularized_incomplete_beta_p,
  rem as rem,
  rem_p as rem_p,
  reshape as reshape,
  reshape_p as reshape_p,
  rev as rev,
  rev_p as rev_p,
  rng_bit_generator as rng_bit_generator,
  rng_bit_generator_p as rng_bit_generator_p,
  rng_uniform as rng_uniform,
  rng_uniform_p as rng_uniform_p,
  round as round,
  round_p as round_p,
  rsqrt as rsqrt,
  rsqrt_p as rsqrt_p,
  select as select,
  select_p as select_p,
  shift_left as shift_left,
  shift_left_p as shift_left_p,
  shift_right_arithmetic as shift_right_arithmetic,
  shift_right_arithmetic_p as shift_right_arithmetic_p,
  shift_right_logical as shift_right_logical,
  shift_right_logical_p as shift_right_logical_p,
  sign as sign,
  sign_p as sign_p,
  sin as sin,
  sin_p as sin_p,
  sinh as sinh,
  sinh_p as sinh_p,
  sort as sort,
  sort_key_val as sort_key_val,
  sort_p as sort_p,
  sqrt as sqrt,
  sqrt_p as sqrt_p,
  square as square,
  squeeze as squeeze,
  squeeze_p as squeeze_p,
  standard_abstract_eval as standard_abstract_eval,
  standard_naryop as standard_naryop,
  standard_primitive as standard_primitive,
  standard_unop as standard_unop,
  stop_gradient as stop_gradient,
  sub as sub,
  sub_p as sub_p,
  tan as tan,
  tan_p as tan_p,
  tanh as tanh,
  tanh_p as tanh_p,
  tie_in as tie_in,
  top_k as top_k,
  top_k_p as top_k_p,
  transpose as transpose,
  transpose_p as transpose_p,
  unop as unop,
  unop_dtype_rule as unop_dtype_rule,
  xor_p as xor_p,
  zeros_like_array as zeros_like_array,
)
from jax._src.lax.lax import (
  _reduce_sum, _reduce_max, _reduce_min, _reduce_or, _reduce_and,
  _float, _complex, _input_dtype,
  _const, _eq_meet, _broadcasting_select,
  _check_user_dtype_supported, _one, _zero,
  _upcast_fp16_for_computation, _broadcasting_shape_rule,
  _eye, _tri, _delta, _ones, _zeros, _dilate_shape)
from jax._src.lax.slicing import (
  GatherDimensionNumbers as GatherDimensionNumbers,
  GatherScatterMode as GatherScatterMode,
  ScatterDimensionNumbers as ScatterDimensionNumbers,
  dynamic_index_in_dim as dynamic_index_in_dim,
  dynamic_slice as dynamic_slice,
  dynamic_slice_in_dim as dynamic_slice_in_dim,
  dynamic_slice_p as dynamic_slice_p,
  dynamic_update_index_in_dim as dynamic_update_index_in_dim,
  dynamic_update_slice as dynamic_update_slice,
  dynamic_update_slice_in_dim as dynamic_update_slice_in_dim,
  dynamic_update_slice_p as dynamic_update_slice_p,
  gather as gather,
  gather_p as gather_p,
  index_in_dim as index_in_dim,
  index_take as index_take,
  scatter as scatter,
  scatter_add as scatter_add,
  scatter_add_p as scatter_add_p,
  scatter_max as scatter_max,
  scatter_max_p as scatter_max_p,
  scatter_min as scatter_min,
  scatter_min_p as scatter_min_p,
  scatter_mul as scatter_mul,
  scatter_mul_p as scatter_mul_p,
  scatter_p as scatter_p,
  slice as slice,
  slice_in_dim as slice_in_dim,
  slice_p as slice_p,
)
from jax._src.lax.convolution import (
  ConvDimensionNumbers as ConvDimensionNumbers,
  ConvGeneralDilatedDimensionNumbers as ConvGeneralDilatedDimensionNumbers,
  conv as conv,
  conv_dimension_numbers as conv_dimension_numbers,
  conv_general_dilated as conv_general_dilated,
  conv_general_dilated_p as conv_general_dilated_p,
  conv_general_permutations as conv_general_permutations,
  conv_general_shape_tuple as conv_general_shape_tuple,
  conv_shape_tuple as conv_shape_tuple,
  conv_transpose as conv_transpose,
  conv_transpose_shape_tuple as conv_transpose_shape_tuple,
  conv_with_general_padding as conv_with_general_padding,
)
from jax._src.lax.windowed_reductions import (
  _reduce_window_sum,
  _reduce_window_max,
  _reduce_window_min,
  _reduce_window_prod,
  _select_and_gather_add,
  _select_and_scatter_add,
  reduce_window as reduce_window,
  reduce_window_max_p as reduce_window_max_p,
  reduce_window_min_p as reduce_window_min_p,
  reduce_window_p as reduce_window_p,
  reduce_window_shape_tuple as reduce_window_shape_tuple,
  reduce_window_sum_p as reduce_window_sum_p,
  select_and_gather_add_p as select_and_gather_add_p,
  select_and_scatter_p as select_and_scatter_p,
  select_and_scatter_add_p as select_and_scatter_add_p,
)
from jax._src.lax.control_flow import (
  associative_scan as associative_scan,
  cond as cond,
  cond_p as cond_p,
  cummax as cummax,
  cummax_p as cummax_p,
  cummin as cummin,
  cummin_p as cummin_p,
  cumprod as cumprod,
  cumprod_p as cumprod_p,
  cumsum as cumsum,
  cumsum_p as cumsum_p,
  custom_linear_solve as custom_linear_solve,
  custom_root as custom_root,
  fori_loop as fori_loop,
  linear_solve_p as linear_solve_p,
  map as map,
  scan as scan,
  scan_bind as scan_bind,
  scan_p as scan_p,
  switch as switch,
  while_loop as while_loop,
  while_p as while_p,
)
from jax._src.lax.fft import (
  fft as fft,
  fft_p as fft_p,
)
from jax._src.lax.parallel import (
  all_gather as all_gather,
  all_to_all as all_to_all,
  all_to_all_p as all_to_all_p,
  axis_index as axis_index,
  axis_index_p as axis_index_p,
  pmax as pmax,
  pmax_p as pmax_p,
  pmean as pmean,
  pmin as pmin,
  pmin_p as pmin_p,
  ppermute as ppermute,
  ppermute_p as ppermute_p,
  pshuffle as pshuffle,
  psum as psum,
  psum_p as psum_p,
  psum_scatter as psum_scatter,
  pswapaxes as pswapaxes,
  pdot as pdot,
  xeinsum as xeinsum,
)
from jax._src.lax.other import (
<<<<<<< HEAD
  conv_general_dilated_local,
  conv_general_dilated_patches
=======
  conv_general_dilated_patches as conv_general_dilated_patches
>>>>>>> f35014d6
)
from jax._src.ad_util import stop_gradient_p as stop_gradient_p
from jax.lax import linalg as linalg<|MERGE_RESOLUTION|>--- conflicted
+++ resolved
@@ -364,12 +364,8 @@
   xeinsum as xeinsum,
 )
 from jax._src.lax.other import (
-<<<<<<< HEAD
-  conv_general_dilated_local,
-  conv_general_dilated_patches
-=======
+  conv_general_dilated_local as conv_general_dilated_local,
   conv_general_dilated_patches as conv_general_dilated_patches
->>>>>>> f35014d6
 )
 from jax._src.ad_util import stop_gradient_p as stop_gradient_p
 from jax.lax import linalg as linalg